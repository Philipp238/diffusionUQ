# from models.laplace import LA_Wrapper
from models.deterministic import generate_deterministic_samples
from models.diffusion import (
    Diffusion,
    DistributionalDiffusion,
    generate_diffusion_samples_low_dimensional,
)
from models.ema import EMA
<<<<<<< HEAD
# from models.laplace import LA_Wrapper
# from models.mcdropout import generate_mcd_samples
=======
>>>>>>> d36ab805
from models.mlp import MLP, MLP_CARD
from models.mlp_diffusion import (
    MLP_diffusion,
    MLP_diffusion_mixednormal,
    MLP_diffusion_normal,
    MLP_diffusion_sample,
)
from models.unet import (
    UNet_diffusion_mixednormal,
    UNet_diffusion_normal,
    UNet_diffusion_mvnormal,
    UNet_diffusion_sample,
    UNetDiffusion,
    UNet_diffusion_iDDPM
)

from models.unet_layers import SongUNet<|MERGE_RESOLUTION|>--- conflicted
+++ resolved
@@ -6,11 +6,6 @@
     generate_diffusion_samples_low_dimensional,
 )
 from models.ema import EMA
-<<<<<<< HEAD
-# from models.laplace import LA_Wrapper
-# from models.mcdropout import generate_mcd_samples
-=======
->>>>>>> d36ab805
 from models.mlp import MLP, MLP_CARD
 from models.mlp_diffusion import (
     MLP_diffusion,
