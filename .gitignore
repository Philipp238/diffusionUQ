--- conflicted
+++ resolved
@@ -175,16 +175,19 @@
 
 # PyPI configuration file
 .pypirc
-<<<<<<< HEAD
+*.out
+ **/__pycache__/
+ *.pyc
+
+
+# exclude everything within these folders 
+*.out
+ **/__pycache__/
+ *.pyc
 
 
 # include everything within these folders 
 !models/concrete/**/*
 !models/housing_prices/**/*
 !models/power/**/*
-!models/x-squared/**/*
-=======
-*.out
- **/__pycache__/
- *.pyc
->>>>>>> 2d4a08b2
+!models/x-squared/**/*