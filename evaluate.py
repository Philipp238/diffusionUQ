import torch

from models import (
    generate_mcd_samples,
    generate_deterministic_samples,
    LA_Wrapper,
    generate_diffusion_samples_low_dimensional,
)
from utils import losses, train_utils
import numpy as np

from scoringrules import energy_score, crps_ensemble


def generate_samples(
    uncertainty_quantification: str,
    model,
    a: torch.Tensor,
    u: torch.Tensor,
    n_samples: int,
    x_T_sampling_method: str,
    distributional_method: str = "deterministic",
    regressor=None,
    
) -> torch.Tensor:
    """Mehtod to generate samples from the underlying model with the specified uncertainty quantification method.

    Args:
        uncertainty_quantification (str): Method for uncertainty quantification
        model (_type_): Neural network model
        a (torch.Tensor): Input data
        u (torch.Tensor): Target data
        n_samples (int): Number of samples to generate

    Returns:
        torch.Tensor: _description_
    """
    if uncertainty_quantification.endswith("dropout"):
        model.train()
    else:
        model.eval()
    if uncertainty_quantification == "dropout":
        out = generate_mcd_samples(model, a, u.shape, n_samples=n_samples).permute(
            0, 2, 1
        )
    elif uncertainty_quantification == "laplace":
        out = model.predictive_samples(a, n_samples=n_samples)
    elif uncertainty_quantification.startswith("scoring-rule"):
        out = model(a, n_samples=n_samples)
    elif uncertainty_quantification == "deterministic":
        out = generate_deterministic_samples(model, a, n_samples=n_samples).permute(
            0, 2, 1
        )
    elif uncertainty_quantification == "diffusion":
        out = generate_diffusion_samples_low_dimensional(
            model,
            labels=a,
            images_shape=u.shape,
            n_samples=n_samples,
            distributional_method=distributional_method,
            regressor=regressor,
            x_T_sampling_method=x_T_sampling_method
        ).permute(0, 2, 1)
    return out


<<<<<<< HEAD
def evaluate(model, training_parameters: dict, loader, device, regressor):
=======
def evaluate(model, training_parameters: dict, loader, device, standardized:bool = False):
>>>>>>> e66416f1
    """Method to evaluate the given model.

    Args:
        model (_type_): Underlying model
        training_parameters (dict): Dictionary containing training parameters
        loader (_type_): Data loader
        device (_type_): Device to run the model on
        domain_range (_type_): Either list of domain range for LP based loss or nlon and weights for spherical loss

    Returns:
        _type_: Tuple of evaluation metrics
    """
    uncertainty_quantification = training_parameters["uncertainty_quantification"]
    mse = 0
    es = 0
    coverage = 0
    interval_width = 0
    crps = 0
    gaussian_nll = 0
    alpha = training_parameters["alpha"]

    d = len(next(iter(loader))[0].shape) - 2
    mse_loss = torch.nn.MSELoss()
    # energy_score = losses.EnergyScore(d=d, p=2, type="lp", L=domain_range)
    # crps_loss = losses.CRPS()
    gaussian_nll_loss = losses.GaussianNLL()
    coverage_loss = losses.Coverage(alpha)
    interval_width_loss = losses.IntervalWidth(alpha)

    with torch.no_grad():
        for images, labels in loader:
            labels = labels.to(device)
            images = images.to(device)
            batch_size = labels.shape[0]
            # predicted_images.shape = (batch_size, n_samples, n_variables)
            predicted_images = generate_samples(
                uncertainty_quantification,
                model,
                labels,
                images,
                training_parameters["n_samples_uq"],
                training_parameters['x_T_sampling_method'],
                training_parameters["distributional_method"],
                regressor
            )

            if standardized:
                images = loader.dataset.destandardize_image(images)
                predicted_images = loader.dataset.destandardize_image(predicted_images)

            mse += (
                mse_loss(predicted_images.mean(axis=1), images).item()
                * batch_size
                / len(loader.dataset)
            )
            es += (
                energy_score(images, predicted_images, backend="torch").mean().item()
                * batch_size
                / len(loader.dataset)
            )

            crps += (
                crps_ensemble(
                    images.cpu(),
                    predicted_images.permute(0, 2, 1).cpu(),
                    backend="torch",
                )
                .mean()
                .item()
                * batch_size
                / len(loader.dataset)
            )
            # gaussian_nll += (
            #     gaussian_nll_loss(predicted_images, images).item() * batch_size / len(loader.dataset)
            # )
            coverage += (
                coverage_loss(predicted_images, images, ensemble_dim=1).item()
                * batch_size
                / len(loader.dataset)
            )
            # interval_width += (
            #     interval_width_loss(predicted_images, images).item() * batch_size / len(loader.dataset)
            # )

    return mse, es, crps, coverage  # , gaussian_nll, , interval_width


def start_evaluation(
    model,
    training_parameters: dict,
    data_parameters: dict,
    train_loader,
    validation_loader,
    test_loader,
    results_dict: dict,
    device,
    logging,
    filename: str,
    regressor,
    **kwargs,
):
    """Performs evaluation of the model on the given data sets.

    Args:
        model (_type_): Underlying model
        training_parameters (dict): Dictionary of training parameters
        data_parameters (dict): Dictionary of data parameters
        train_loader (_type_): Train loader
        validation_loader (_type_): Validation loader
        test_loader (_type_): Test loader
        results_dict (dict): Dictionary to store results
        device (_type_): Device to run the model on
        domain_range (_type_): Either list of domain range for LP based loss or nlon and weights for spherical loss
        logging (_type_): Logging object
        filename (str): Filename to save the model
    """
    # Need to add additional train loader for autoregressive Laplace
    laplace_train_loader = kwargs.get("laplace_train_loader", None)
    logging.info(
        f'Starting evaluation: model {training_parameters["model"]} & uncertainty quantification {training_parameters["uncertainty_quantification"]}'
    )
    # Don't evaluate for train on era5 and SSWE for computational reasons
    if (
        data_parameters["dataset_name"] == "era5"
        or data_parameters["dataset_name"] == "SSWE"
    ):
        data_loaders = {"Validation": validation_loader, "Test": test_loader}
    else:
        data_loaders = {
            "Train": train_loader,
            "Validation": validation_loader,
            "Test": test_loader,
        }

    if training_parameters["uncertainty_quantification"] == "laplace" and (
        not isinstance(model, LA_Wrapper)
    ):
        model = LA_Wrapper(
            model,
            n_samples=training_parameters["n_samples_uq"],
            method="last_layer",
            hessian_structure="full",
            optimize=True,
        )
        if laplace_train_loader is not None:
            model.fit(laplace_train_loader)
        else:
            model.fit(train_loader)
        train_utils.checkpoint(model, filename)

    for name, loader in data_loaders.items():
        logging.info(f"Evaluating the model on {name} data.")

<<<<<<< HEAD
        mse, es, crps, coverage = evaluate(model, training_parameters, loader, device, regressor)
=======
        mse, es, crps, coverage = evaluate(
            model, 
            training_parameters, 
            loader, 
            device, 
            standardized=data_parameters["standardize"]
        )
>>>>>>> e66416f1
        # mse, es, crps, gaussian_nll, coverage, int_width = evaluate(model, training_parameters, loader, device, domain_range)

        train_utils.log_and_save_evaluation(mse, "MSE" + name, results_dict, logging)
        train_utils.log_and_save_evaluation(np.sqrt(mse), "RMSE" + name, results_dict, logging)
        train_utils.log_and_save_evaluation(
            es, "EnergyScore" + name, results_dict, logging
        )
        train_utils.log_and_save_evaluation(crps, "CRPS" + name, results_dict, logging)
        # train_utils.log_and_save_evaluation(
        #     gaussian_nll, "Gaussian NLL" + name, results_dict, logging
        # )
        train_utils.log_and_save_evaluation(
            coverage, "Coverage" + name, results_dict, logging
        )
        # train_utils.log_and_save_evaluation(
        #     int_width, "IntervalWidth" + name, results_dict, logging
        # )<|MERGE_RESOLUTION|>--- conflicted
+++ resolved
@@ -64,11 +64,7 @@
     return out
 
 
-<<<<<<< HEAD
-def evaluate(model, training_parameters: dict, loader, device, regressor):
-=======
-def evaluate(model, training_parameters: dict, loader, device, standardized:bool = False):
->>>>>>> e66416f1
+def evaluate(model, training_parameters: dict, loader, device, regressor, standardized:bool = False):
     """Method to evaluate the given model.
 
     Args:
@@ -222,17 +218,14 @@
     for name, loader in data_loaders.items():
         logging.info(f"Evaluating the model on {name} data.")
 
-<<<<<<< HEAD
-        mse, es, crps, coverage = evaluate(model, training_parameters, loader, device, regressor)
-=======
         mse, es, crps, coverage = evaluate(
             model, 
             training_parameters, 
             loader, 
             device, 
+            regressor,
             standardized=data_parameters["standardize"]
         )
->>>>>>> e66416f1
         # mse, es, crps, gaussian_nll, coverage, int_width = evaluate(model, training_parameters, loader, device, domain_range)
 
         train_utils.log_and_save_evaluation(mse, "MSE" + name, results_dict, logging)
