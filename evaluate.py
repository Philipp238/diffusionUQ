import matplotlib.pyplot as plt
import numpy as np
import torch
from scoringrules import crps_ensemble, energy_score

from models import (
    LA_Wrapper,
    generate_deterministic_samples,
    generate_diffusion_samples_low_dimensional,
    generate_mcd_samples,
)
from utils import losses, train_utils


def generate_samples(
    uncertainty_quantification: str,
    model,
    n_timesteps,
    a: torch.Tensor,
    u: torch.Tensor,
    n_samples: int,
    x_T_sampling_method: str,
    distributional_method: str = "deterministic",
    regressor=None,
    cfg_scale=3,
    ddim_sigma=1.0,
    noise_schedule=None,
) -> torch.Tensor:
    """Mehtod to generate samples from the underlying model with the specified uncertainty quantification method.

    Args:
        uncertainty_quantification (str): Method for uncertainty quantification
        model (_type_): Neural network model
        a (torch.Tensor): Input data
        u (torch.Tensor): Target data
        n_samples (int): Number of samples to generate

    Returns:
        torch.Tensor: _description_
    """
    if uncertainty_quantification.endswith("dropout"):
        model.train()
    else:
        model.eval()
    if uncertainty_quantification == "dropout":
        out = generate_mcd_samples(model, a, u.shape, n_samples=n_samples)
    elif uncertainty_quantification == "laplace":
        out = model.predictive_samples(a, n_samples=n_samples)
    elif uncertainty_quantification.startswith("scoring-rule"):
        out = model(a, n_samples=n_samples)
    elif uncertainty_quantification == "deterministic":
        out = generate_deterministic_samples(
            model, a, n_timesteps=n_timesteps, n_samples=n_samples
        )
    elif uncertainty_quantification == "diffusion":
<<<<<<< HEAD
        if u is not None and regressor is not None and distributional_method != "deterministic":
            out, crps_over_time, rmse_over_time, distr_over_time = (
                generate_diffusion_samples_low_dimensional(
                    model,
                    input=a,
                    n_timesteps=n_timesteps,
                    target_shape=u.shape,
                    n_samples=n_samples,
                    distributional_method=distributional_method,
                    regressor=regressor,
                    x_T_sampling_method=x_T_sampling_method,
                    cfg_scale=cfg_scale,
                    gt_images=u,
                    ddim_sigma=ddim_sigma,
                )
=======
        if u is not None and distributional_method != "deterministic":
            out, crps_over_time, rmse_over_time, distr_over_time = generate_diffusion_samples_low_dimensional(
                model,
                input=a,
                n_timesteps=n_timesteps,
                target_shape=u.shape,
                n_samples=n_samples,
                distributional_method=distributional_method,
                regressor=regressor,
                x_T_sampling_method=x_T_sampling_method,
                cfg_scale=cfg_scale,
                gt_images=u,
                ddim_sigma=ddim_sigma,
                noise_schedule=noise_schedule
>>>>>>> 56419675
            )
            return out, crps_over_time, rmse_over_time, distr_over_time
        else:
            out = generate_diffusion_samples_low_dimensional(
                model,
                input=a,
                n_timesteps=n_timesteps,
                target_shape=u.shape,
                n_samples=n_samples,
                distributional_method=distributional_method,
                regressor=regressor,
                x_T_sampling_method=x_T_sampling_method,
                cfg_scale=cfg_scale,
                gt_images=u,
                ddim_sigma=ddim_sigma,
                noise_schedule=noise_schedule
            )
    return out


def evaluate(
    model,
    training_parameters: dict,
    loader,
    device,
    regressor,
    standardized: bool = False,
    filename=None,
):
    """Method to evaluate the given model.

    Args:
        model (_type_): Underlying model
        training_parameters (dict): Dictionary containing training parameters
        loader (_type_): Data loader
        device (_type_): Device to run the model on
        domain_range (_type_): Either list of domain range for LP based loss or nlon and weights for spherical loss

    Returns:
        _type_: Tuple of evaluation metrics
    """
    uncertainty_quantification = training_parameters["uncertainty_quantification"]
    mse = 0
    es = 0
    coverage = 0
    crps = 0
    gaussian_nll = 0
    alpha = training_parameters["alpha"]

    mse_loss = torch.nn.MSELoss()
    # energy_score = losses.EnergyScore(d=d, p=2, type="lp", L=domain_range)
    # crps_loss = losses.CRPS()
    gaussian_nll_loss = losses.GaussianNLL()
    coverage_loss = losses.Coverage(alpha)
    qice_loss = losses.QICE()

    if uncertainty_quantification == "diffusion":
        crps_over_time, rmse_over_time, distr_over_time = [], [], []

    cfg_scale = 3 if training_parameters["conditional_free_guidance_training"] else 0
    with torch.no_grad():
        for target, input in loader:
            input = input.to(device)
            target = target.to(device)
            batch_size = input.shape[0]
            # predicted_images.shape = (batch_size, n_samples, n_variables)
            res = generate_samples(
                uncertainty_quantification,
                model,
                training_parameters["n_timesteps"],
                input,
                target,
                training_parameters["n_samples_uq"],
                training_parameters["x_T_sampling_method"],
                training_parameters["distributional_method"],
                regressor,
                cfg_scale=cfg_scale,
                ddim_sigma=training_parameters["ddim_sigma"],
                noise_schedule=training_parameters["noise_schedule"]
            )

            if (
                uncertainty_quantification == "diffusion"
                and regressor is not None
                and training_parameters["distributional_method"] != "deterministic"
            ):
                (
                    predicted_images,
                    curr_crps_over_time,
                    curr_rmse_over_time,
                    curr_distr_over_time,
                ) = res
                if len(crps_over_time) == 0:
                    crps_over_time = curr_crps_over_time
                    rmse_over_time = curr_rmse_over_time
                    distr_over_time = curr_distr_over_time
                else:
                    crps_over_time = [
                        crps_over_time[i] + curr_crps_over_time[i]
                        for i in range(len(curr_crps_over_time))
                    ]
                    rmse_over_time = [
                        rmse_over_time[i] + curr_rmse_over_time[i]
                        for i in range(len(curr_rmse_over_time))
                    ]
                    distr_over_time = curr_distr_over_time
            else:
                predicted_images = res

            if standardized:
                target = loader.dataset.destandardize_output(target)
                predicted_images = loader.dataset.destandardize_output(predicted_images)

            mse += (
                mse_loss(predicted_images.mean(axis=-1), target).item()
                * batch_size
                / len(loader.dataset)
            )
            es += (
                energy_score(
                    target.flatten(start_dim=1, end_dim=-1),
                    predicted_images.flatten(start_dim=1, end_dim=-2),
                    m_axis=-1,
                    v_axis=-2,
                    backend="torch",
                )
                .mean()
                .item()
                * batch_size
                / len(loader.dataset)
            )

            crps += (
                crps_ensemble(
                    target.cpu(),
                    predicted_images.cpu(),
                    backend="torch",
                )
                .mean()
                .item()
                * batch_size
                / len(loader.dataset)
            )
            gaussian_nll += (
                gaussian_nll_loss(predicted_images.cpu(), target.cpu()).item()
                * batch_size
                / len(loader.dataset)
            )
            coverage += (
                coverage_loss(predicted_images, target, ensemble_dim=-1).item()
                * batch_size
                / len(loader.dataset)
            )
            qice_loss.aggregate(predicted_images.cpu(), target.cpu())

        crps_over_time = [x / len(loader.dataset) for x in crps_over_time]
        rmse_over_time = [np.sqrt(x / len(loader.dataset)) for x in rmse_over_time]

        qice = qice_loss.compute()

    return (
        mse,
        es,
        crps,
        coverage,
        gaussian_nll,
        qice,
        crps_over_time,
        rmse_over_time,
        distr_over_time,
    )


def start_evaluation(
    model,
    training_parameters: dict,
    data_parameters: dict,
    train_loader,
    validation_loader,
    test_loader,
    results_dict: dict,
    device,
    logging,
    filename: str,
    regressor,
    **kwargs,
):
    """Performs evaluation of the model on the given data sets.

    Args:
        model (_type_): Underlying model
        training_parameters (dict): Dictionary of training parameters
        data_parameters (dict): Dictionary of data parameters
        train_loader (_type_): Train loader
        validation_loader (_type_): Validation loader
        test_loader (_type_): Test loader
        results_dict (dict): Dictionary to store results
        device (_type_): Device to run the model on
        domain_range (_type_): Either list of domain range for LP based loss or nlon and weights for spherical loss
        logging (_type_): Logging object
        filename (str): Filename to save the model
    """
    # Need to add additional train loader for autoregressive Laplace
    laplace_train_loader = kwargs.get("laplace_train_loader", None)
    directory = kwargs.get("directory", None)
    logging.info(
        f"Starting evaluation: model {training_parameters['model']} & uncertainty quantification {training_parameters['uncertainty_quantification']}"
    )
    # Don't evaluate for train on era5 and SSWE for computational reasons
    if data_parameters["dataset_name"].startswith("1D") or data_parameters[
        "dataset_name"
    ].startswith("2D"):
        data_loaders = {"Validation": validation_loader, "Test": test_loader}
    else:
        data_loaders = {
            "Train": train_loader,
            "Validation": validation_loader,
            "Test": test_loader,
        }

    if training_parameters["uncertainty_quantification"] == "laplace" and (
        not isinstance(model, LA_Wrapper)
    ):
        model = LA_Wrapper(
            model,
            n_samples=training_parameters["n_samples_uq"],
            method="last_layer",
            hessian_structure="full",
            optimize=True,
        )
        if laplace_train_loader is not None:
            model.fit(laplace_train_loader)
        else:
            model.fit(train_loader)
        train_utils.checkpoint(model, filename)

    for name, loader in data_loaders.items():
        if loader is None:
            continue
        logging.info(f"Evaluating the model on {name} data.")

        (
            mse,
            es,
            crps,
            coverage,
            gaussian_nll,
            qice,
            crps_over_time,
            rmse_over_time,
            distr_over_time,
        ) = evaluate(
            model,
            training_parameters,
            loader,
            device,
            regressor,
            standardized=data_parameters["standardize"],
            filename=filename,
        )
        # mse, es, crps, gaussian_nll, coverage, int_width = evaluate(model, training_parameters, loader, device, domain_range)

        train_utils.log_and_save_evaluation(mse, "MSE" + name, results_dict, logging)
        train_utils.log_and_save_evaluation(
            np.sqrt(mse), "RMSE" + name, results_dict, logging
        )
        train_utils.log_and_save_evaluation(
            es, "EnergyScore" + name, results_dict, logging
        )
        train_utils.log_and_save_evaluation(crps, "CRPS" + name, results_dict, logging)
        train_utils.log_and_save_evaluation(
            gaussian_nll, "Gaussian NLL" + name, results_dict, logging
        )
        train_utils.log_and_save_evaluation(
            coverage, "Coverage" + name, results_dict, logging
        )
        train_utils.log_and_save_evaluation(qice, "QICE" + name, results_dict, logging)

        # Plot CRPS and RMSE over the denoising timesteps
        reversed_epochs = list(reversed(range(len(crps_over_time))))
        plt.plot(reversed_epochs, crps_over_time, label="CRPS")
        plt.plot(reversed_epochs, rmse_over_time, label="RMSE")
        plt.xlabel("epochs")
        plt.legend()
        plt.title(f"Metrics {name}")
        plt.tight_layout()

        if directory is not None:
            plt.savefig(f"{directory}/{name}_metrics_over_timesteps.png")

        plt.close()

        NUM_SAMPLES = 5
        for idx_sample in range(NUM_SAMPLES):
            means_over_time = np.array(
                [distr_over_time[t][0][idx_sample] for t in range(len(crps_over_time))]
            ).squeeze()
            stds_over_time = np.array(
                [distr_over_time[t][1][idx_sample] for t in range(len(crps_over_time))]
            ).squeeze()

            plt.figure()
            plt.plot(reversed_epochs, means_over_time, label="Prediction - Mean")
            plt.plot(
                reversed_epochs,
                [loader.dataset[idx_sample][0].item() for _ in reversed_epochs],
                label="Ground truth",
            )
            plt.fill_between(
                np.array(reversed_epochs),
                means_over_time - stds_over_time,
                means_over_time + stds_over_time,
                color="blue",
                alpha=0.2,
                label="±1 Std Dev",
            )
            plt.xlabel("epochs")
            plt.legend()
            plt.title(f"Predictive distribution {name}")
            plt.tight_layout()

            if directory is not None:
                plt.savefig(
                    f"{directory}/{name}_pred_distr_over_timesteps_sample{idx_sample}.png"
                )

            plt.close()<|MERGE_RESOLUTION|>--- conflicted
+++ resolved
@@ -53,7 +53,6 @@
             model, a, n_timesteps=n_timesteps, n_samples=n_samples
         )
     elif uncertainty_quantification == "diffusion":
-<<<<<<< HEAD
         if u is not None and regressor is not None and distributional_method != "deterministic":
             out, crps_over_time, rmse_over_time, distr_over_time = (
                 generate_diffusion_samples_low_dimensional(
@@ -68,23 +67,8 @@
                     cfg_scale=cfg_scale,
                     gt_images=u,
                     ddim_sigma=ddim_sigma,
+                    noise_schedule=noise_schedule
                 )
-=======
-        if u is not None and distributional_method != "deterministic":
-            out, crps_over_time, rmse_over_time, distr_over_time = generate_diffusion_samples_low_dimensional(
-                model,
-                input=a,
-                n_timesteps=n_timesteps,
-                target_shape=u.shape,
-                n_samples=n_samples,
-                distributional_method=distributional_method,
-                regressor=regressor,
-                x_T_sampling_method=x_T_sampling_method,
-                cfg_scale=cfg_scale,
-                gt_images=u,
-                ddim_sigma=ddim_sigma,
-                noise_schedule=noise_schedule
->>>>>>> 56419675
             )
             return out, crps_over_time, rmse_over_time, distr_over_time
         else:
