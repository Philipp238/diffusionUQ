--- conflicted
+++ resolved
@@ -36,11 +36,8 @@
 distributional_method = ["mixednormal"] # "deterministic", "normal" "sample" "mixednormal"
 concat_condition_diffusion = True
 evaluate = True
-<<<<<<< HEAD
+x_T_sampling_method = ["CARD"]  # "standard", "naive-regressor-mean", "CARD" 
 conditional_free_guidance_training=True
-=======
-x_T_sampling_method = ["CARD"]  # "standard", "naive-regressor-mean", "CARD" 
->>>>>>> bc2325be
 # models/$path$ to folder with regressor weights and .ini file
 ; regressor = 'concrete/20250507_162924_debug_standardized' 
 ; regressor = 'housing_prices/20250507_150938_debug_unstandardized' 
