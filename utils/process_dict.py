--- conflicted
+++ resolved
@@ -9,13 +9,10 @@
     processed_dict["yarin_gal_uci_split_indices"] = data_dict.get("yarin_gal_uci_split_indices", 0)
     processed_dict["max_dataset_size"] = data_dict.get("max_dataset_size",1000)
     processed_dict["standardize"] = data_dict.get("standardize", True)
-<<<<<<< HEAD
+    processed_dict["select_timesteps"] = data_dict.get("select_timesteps", "zero")
+    processed_dict["temporal_downscaling_factor"] = data_dict.get("temporal_downscaling_factor", 1)
     processed_dict["validation_ratio"] = data_dict.get("validation_ratio", 0.0)
     
-=======
-    processed_dict["select_timesteps"] = data_dict.get("select_timesteps", "zero")
-    processed_dict["temporal_downscaling_factor"] = data_dict.get("temporal_downscaling_factor", 1)
->>>>>>> 2c909c13
     return processed_dict
 
 def process_training_parameters(train_dict: dict)-> dict:
